--- conflicted
+++ resolved
@@ -78,14 +78,6 @@
     clock-frequency = <100000>;
     pinctrl-names = "default";
     pinctrl-0 = <&i2c0_mux_m0>;
-<<<<<<< HEAD
-    
-    codec@10{
-        compatible = "es8323";
-        reg = <0x10>;
-    };
-    
-=======
 
 	codec@10{
 		compatible = "es8323";
@@ -93,7 +85,6 @@
 		audio-config = "Differential Mux", "Line 2";
 	};
 
->>>>>>> 12a2c9b1
     gt9xx-i2c@14{
         status = "disabled";
         compatible = "goodix,gt9xx";
